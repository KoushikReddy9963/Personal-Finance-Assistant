import React, { useState, useEffect } from 'react';
import { Container, Row, Col, Card, Button, Form, Alert, Modal, Badge, ProgressBar } from 'react-bootstrap';
import { useAuth } from '../contexts/AuthContext';
import axios from 'axios';
import LoadingSpinner from '../components/LoadingSpinner';

const ProfilePage = () => {
  const { user, updateUser, logout } = useAuth();
  const [loading, setLoading] = useState(true);
  const [error, setError] = useState('');
  const [success, setSuccess] = useState('');
  const [userStats, setUserStats] = useState(null);
  const [showPasswordModal, setShowPasswordModal] = useState(false);
  const [showDeleteModal, setShowDeleteModal] = useState(false);

  // Profile form state
  const [profileData, setProfileData] = useState({
    name: '',
    email: '',
    currency: 'USD',
    monthlyBudget: 0
  });

  // Password change form state
  const [passwordData, setPasswordData] = useState({
    currentPassword: '',
    newPassword: '',
    confirmPassword: ''
  });

  // Account deletion form state
  const [deleteData, setDeleteData] = useState({
    password: '',
    confirmation: ''
  });

  useEffect(() => {
    if (user) {
      setProfileData({
        name: user.name || '',
        email: user.email || '',
        currency: user.currency || 'USD',
        monthlyBudget: user.monthlyBudget || 0
      });
    }
    fetchUserStats();
  }, [user]);

  const fetchUserStats = async () => {
    try {
      setLoading(true);
      const response = await axios.get('/auth/stats');
      setUserStats(response.data);
    } catch (error) {
      console.error('User stats fetch error:', error);
      setError('Failed to load user statistics');
    } finally {
      setLoading(false);
    }
  };

  const handleProfileUpdate = async (e) => {
    e.preventDefault();
    try {
      setError('');
      setSuccess('');

      const response = await axios.put('/auth/profile', profileData);
      updateUser(response.data.user);
      setSuccess('Profile updated successfully!');
    } catch (error) {
      console.error('Profile update error:', error);
      setError(error.response?.data?.message || 'Failed to update profile');
    }
  };

  const handlePasswordChange = async (e) => {
    e.preventDefault();
    try {
      setError('');
      setSuccess('');

      if (passwordData.newPassword !== passwordData.confirmPassword) {
        setError('New passwords do not match');
        return;
      }

      if (passwordData.newPassword.length < 6) {
        setError('New password must be at least 6 characters long');
        return;
      }

      await axios.put('/auth/change-password', {
        currentPassword: passwordData.currentPassword,
        newPassword: passwordData.newPassword
      });

      setSuccess('Password changed successfully!');
      setShowPasswordModal(false);
      setPasswordData({
        currentPassword: '',
        newPassword: '',
        confirmPassword: ''
      });
    } catch (error) {
      console.error('Password change error:', error);
      setError(error.response?.data?.message || 'Failed to change password');
    }
  };

  const handleAccountDeletion = async (e) => {
    e.preventDefault();
    try {
      setError('');

      if (deleteData.confirmation !== 'DELETE') {
        setError('Please type "DELETE" to confirm account deletion');
        return;
      }

      await axios.delete('/auth/account', {
        data: { password: deleteData.password }
      });

      logout();
    } catch (error) {
      console.error('Account deletion error:', error);
      setError(error.response?.data?.message || 'Failed to delete account');
    }
  };

  const handleExportData = async (format = 'csv') => {
    try {
      setError('');
      setSuccess('');

      const response = await axios.get(`/auth/export?format=${format}`, {
        responseType: 'blob'
      });

      // Create download link
      const url = window.URL.createObjectURL(new Blob([response.data]));
      const link = document.createElement('a');
      link.href = url;
      
      const filename = format === 'csv' ? 'transactions-export.csv' : 'transactions-export.json';
      link.setAttribute('download', filename);
      
      document.body.appendChild(link);
      link.click();
      link.remove();
      window.URL.revokeObjectURL(url);

      setSuccess(`Data exported successfully as ${format.toUpperCase()}`);
    } catch (error) {
      console.error('Export error:', error);
      setError('Failed to export data');
    }
  };

  const formatCurrency = (amount) => {
    return new Intl.NumberFormat('en-US', {
      style: 'currency',
      currency: user?.currency || 'USD'
    }).format(amount);
  };

  const formatDate = (dateString) => {
    return new Date(dateString).toLocaleDateString();
  };

  const calculateSavingsRate = () => {
    if (!userStats || userStats.totalIncome === 0) return 0;
    return ((userStats.totalIncome - userStats.totalExpenses) / userStats.totalIncome * 100).toFixed(1);
  };

  const getBudgetProgress = () => {
    if (!userStats || !user?.monthlyBudget) return 0;
    return Math.min((userStats.totalExpenses / user.monthlyBudget) * 100, 100);
  };

  if (loading) {
    return <LoadingSpinner message="Loading profile..." />;
  }

  return (
    <Container className="py-4">
      {/* Header */}
      <Row className="mb-4">
        <Col>
          <div className="d-flex align-items-center">
            <div className="me-4">
              <div 
                className="rounded-circle bg-primary d-flex align-items-center justify-content-center text-white"
                style={{ width: '80px', height: '80px', fontSize: '2rem' }}
              >
                {user?.name?.charAt(0)?.toUpperCase() || 'U'}
              </div>
            </div>
            <div>
              <h2 className="mb-1">{user?.name}</h2>
              <p className="text-muted mb-1">{user?.email}</p>
              <small className="text-muted">
                Member since {user?.createdAt ? formatDate(user.createdAt) : 'N/A'}
              </small>
            </div>
          </div>
        </Col>
      </Row>

      {error && (
        <Alert variant="danger" dismissible onClose={() => setError('')}>
          {error}
        </Alert>
      )}

      {success && (
        <Alert variant="success" dismissible onClose={() => setSuccess('')}>
          {success}
        </Alert>
      )}

      <Row>
        {/* Profile Settings */}
        <Col lg={8} className="mb-4">
          <Card>
            <Card.Header>
              <h5 className="mb-0">Profile Settings</h5>
            </Card.Header>
            <Card.Body>
              <Form onSubmit={handleProfileUpdate}>
                <Row>
                  <Col md={6}>
                    <Form.Group className="mb-3">
                      <Form.Label>Full Name</Form.Label>
                      <Form.Control
                        type="text"
                        value={profileData.name}
                        onChange={(e) => setProfileData(prev => ({ ...prev, name: e.target.value }))}
                        required
                      />
                    </Form.Group>
                  </Col>
                  <Col md={6}>
                    <Form.Group className="mb-3">
                      <Form.Label>Email Address</Form.Label>
                      <Form.Control
                        type="email"
                        value={profileData.email}
                        disabled
                        className="bg-light"
                      />
                      <Form.Text className="text-muted">
                        Email cannot be changed. Contact support if needed.
                      </Form.Text>
                    </Form.Group>
                  </Col>
                </Row>
                <Row>
                  <Col md={6}>
                    <Form.Group className="mb-3">
                      <Form.Label>Preferred Currency</Form.Label>
                      <Form.Select
                        value={profileData.currency}
                        onChange={(e) => setProfileData(prev => ({ ...prev, currency: e.target.value }))}
                      >
                        <option value="USD">USD - US Dollar</option>
                        <option value="EUR">EUR - Euro</option>
                        <option value="GBP">GBP - British Pound</option>
                        <option value="JPY">JPY - Japanese Yen</option>
                        <option value="CAD">CAD - Canadian Dollar</option>
                        <option value="AUD">AUD - Australian Dollar</option>
                        <option value="INR">INR - Indian Rupee</option>
                      </Form.Select>
                    </Form.Group>
                  </Col>
                  <Col md={6}>
                    <Form.Group className="mb-3">
                      <Form.Label>Monthly Budget</Form.Label>
                      <Form.Control
                        type="number"
                        step="0.01"
                        min="0"
                        value={profileData.monthlyBudget}
                        onChange={(e) => setProfileData(prev => ({ ...prev, monthlyBudget: parseFloat(e.target.value) || 0 }))}
                      />
                      <Form.Text className="text-muted">
                        Set your monthly spending budget for tracking
                      </Form.Text>
                    </Form.Group>
                  </Col>
                </Row>
                <div className="d-flex justify-content-between">
                  <Button variant="primary" type="submit">
                    <i className="bi bi-check-circle me-2"></i>
                    Update Profile
                  </Button>
                  <Button 
                    variant="outline-secondary" 
                    onClick={() => setShowPasswordModal(true)}
                  >
                    <i className="bi bi-key me-2"></i>
                    Change Password
                  </Button>
                </div>
              </Form>
            </Card.Body>
          </Card>

          {/* Account Statistics */}
          {userStats && (
            <Card className="mt-4">
              <Card.Header>
                <h5 className="mb-0">Account Statistics</h5>
              </Card.Header>
              <Card.Body>
                <Row>
                  <Col md={3} className="text-center mb-3">
                    <div className="text-primary mb-2">
                      <i className="bi bi-receipt fs-2"></i>
                    </div>
                    <h4 className="mb-1">{userStats.transactionCount}</h4>
                    <small className="text-muted">Total Transactions</small>
                  </Col>
                  <Col md={3} className="text-center mb-3">
                    <div className="text-success mb-2">
                      <i className="bi bi-arrow-up-circle fs-2"></i>
                    </div>
                    <h4 className="text-success mb-1">{formatCurrency(userStats.totalIncome)}</h4>
                    <small className="text-muted">Total Income</small>
                  </Col>
                  <Col md={3} className="text-center mb-3">
                    <div className="text-danger mb-2">
                      <i className="bi bi-arrow-down-circle fs-2"></i>
                    </div>
                    <h4 className="text-danger mb-1">{formatCurrency(userStats.totalExpenses)}</h4>
                    <small className="text-muted">Total Expenses</small>
                  </Col>
                  <Col md={3} className="text-center mb-3">
                    <div className="text-info mb-2">
                      <i className="bi bi-percent fs-2"></i>
                    </div>
                    <h4 className="text-info mb-1">{calculateSavingsRate()}%</h4>
                    <small className="text-muted">Savings Rate</small>
                  </Col>
                </Row>

                {user?.monthlyBudget > 0 && (
                  <div className="mt-4">
                    <div className="d-flex justify-content-between align-items-center mb-2">
                      <span className="fw-medium">Monthly Budget Progress</span>
                      <span className="text-muted">
                        {formatCurrency(userStats.totalExpenses)} / {formatCurrency(user.monthlyBudget)}
                      </span>
                    </div>
                    <ProgressBar 
                      now={getBudgetProgress()} 
                      variant={getBudgetProgress() > 90 ? 'danger' : getBudgetProgress() > 75 ? 'warning' : 'success'}
                      className="mb-2"
                    />
                    <small className="text-muted">
                      {getBudgetProgress() > 100 ? 
                        `Over budget by ${formatCurrency(userStats.totalExpenses - user.monthlyBudget)}` :
                        `${formatCurrency(user.monthlyBudget - userStats.totalExpenses)} remaining this month`
                      }
                    </small>
                  </div>
                )}
              </Card.Body>
            </Card>
          )}
        </Col>

        {/* Account Actions & Info */}
        <Col lg={4}>
          <Card className="mb-4">
            <Card.Header>
              <h5 className="mb-0">Account Information</h5>
            </Card.Header>
            <Card.Body>
              <div className="mb-3">
                <small className="text-muted">Account Status</small>
                <div>
                  <Badge bg="success" className="me-2">Active</Badge>
                  {user?.isVerified && <Badge bg="primary">Verified</Badge>}
                  }
                </div>
              </div>
              <div className="mb-3">
                <small className="text-muted">Last Login</small>
                <div>{user?.lastLogin ? formatDate(user.lastLogin) : 'Never'}</div>
              </div>
              <div className="mb-3">
                <small className="text-muted">Member Since</small>
                <div>{user?.createdAt ? formatDate(user.createdAt) : 'N/A'}</div>
              </div>
            </Card.Body>
          </Card>

<<<<<<< HEAD
=======
          <Card className="mb-4">
            <Card.Header>
              <h5 className="mb-0">Quick Actions</h5>
            </Card.Header>
            <Card.Body>
              <div className="d-grid gap-2">
                <Button 
                  variant="outline-primary" 
                  size="sm"
                  onClick={() => handleExportData('csv')}
                >
                  <i className="bi bi-download me-2"></i>
                  Export as CSV
                </Button>
                <Button 
                  variant="outline-primary" 
                  size="sm"
                  onClick={() => handleExportData('json')}
                >
                  <i className="bi bi-file-earmark-code me-2"></i>
                  Export as JSON
                </Button>
                <Button variant="outline-info" size="sm">
                  <i className="bi bi-question-circle me-2"></i>
                  Help & Support
                </Button>
                <Button variant="outline-secondary" size="sm">
                  <i className="bi bi-shield-check me-2"></i>
                  Privacy Settings
                </Button>
              </div>
            </Card.Body>
          </Card>

>>>>>>> 4ecac713
          <Card className="border-danger">
            <Card.Header className="bg-danger text-white">
              <h5 className="mb-0">Danger Zone</h5>
            </Card.Header>
            <Card.Body>
              <p className="text-muted small mb-3">
                Once you delete your account, there is no going back. Please be certain.
              </p>
              <Button 
                variant="danger" 
                size="sm" 
                onClick={() => setShowDeleteModal(true)}
                className="w-100"
              >
                <i className="bi bi-trash me-2"></i>
                Delete Account
              </Button>
            </Card.Body>
          </Card>
        </Col>
      </Row>

      {/* Change Password Modal */}
      <Modal show={showPasswordModal} onHide={() => setShowPasswordModal(false)}>
        <Modal.Header closeButton>
          <Modal.Title>Change Password</Modal.Title>
        </Modal.Header>
        <Form onSubmit={handlePasswordChange}>
          <Modal.Body>
            <Form.Group className="mb-3">
              <Form.Label>Current Password</Form.Label>
              <Form.Control
                type="password"
                value={passwordData.currentPassword}
                onChange={(e) => setPasswordData(prev => ({ ...prev, currentPassword: e.target.value }))}
                required
              />
            </Form.Group>
            <Form.Group className="mb-3">
              <Form.Label>New Password</Form.Label>
              <Form.Control
                type="password"
                value={passwordData.newPassword}
                onChange={(e) => setPasswordData(prev => ({ ...prev, newPassword: e.target.value }))}
                required
                minLength={6}
              />
              <Form.Text className="text-muted">
                Password must be at least 6 characters long
              </Form.Text>
            </Form.Group>
            <Form.Group className="mb-3">
              <Form.Label>Confirm New Password</Form.Label>
              <Form.Control
                type="password"
                value={passwordData.confirmPassword}
                onChange={(e) => setPasswordData(prev => ({ ...prev, confirmPassword: e.target.value }))}
                required
                minLength={6}
              />
            </Form.Group>
          </Modal.Body>
          <Modal.Footer>
            <Button variant="secondary" onClick={() => setShowPasswordModal(false)}>
              Cancel
            </Button>
            <Button variant="primary" type="submit">
              Change Password
            </Button>
          </Modal.Footer>
        </Form>
      </Modal>

      {/* Delete Account Modal */}
      <Modal show={showDeleteModal} onHide={() => setShowDeleteModal(false)}>
        <Modal.Header closeButton>
          <Modal.Title className="text-danger">Delete Account</Modal.Title>
        </Modal.Header>
        <Form onSubmit={handleAccountDeletion}>
          <Modal.Body>
            <Alert variant="danger">
              <Alert.Heading>Warning!</Alert.Heading>
              <p>This action cannot be undone. This will permanently delete your account and all associated data including:</p>
              <ul>
                <li>All your transactions</li>
                <li>Analytics and reports</li>
                <li>Custom categories</li>
                <li>Account settings</li>
              </ul>
            </Alert>
            <Form.Group className="mb-3">
              <Form.Label>Enter your password to confirm</Form.Label>
              <Form.Control
                type="password"
                value={deleteData.password}
                onChange={(e) => setDeleteData(prev => ({ ...prev, password: e.target.value }))}
                required
              />
            </Form.Group>
            <Form.Group className="mb-3">
              <Form.Label>Type "DELETE" to confirm</Form.Label>
              <Form.Control
                type="text"
                value={deleteData.confirmation}
                onChange={(e) => setDeleteData(prev => ({ ...prev, confirmation: e.target.value }))}
                placeholder="DELETE"
                required
              />
            </Form.Group>
          </Modal.Body>
          <Modal.Footer>
            <Button variant="secondary" onClick={() => setShowDeleteModal(false)}>
              Cancel
            </Button>
            <Button variant="danger" type="submit">
              Delete My Account
            </Button>
          </Modal.Footer>
        </Form>
      </Modal>
    </Container>
  );
};

export default ProfilePage;<|MERGE_RESOLUTION|>--- conflicted
+++ resolved
@@ -17,7 +17,7 @@
   const [profileData, setProfileData] = useState({
     name: '',
     email: '',
-    currency: 'USD',
+    currency: 'INR',
     monthlyBudget: 0
   });
 
@@ -126,35 +126,6 @@
     } catch (error) {
       console.error('Account deletion error:', error);
       setError(error.response?.data?.message || 'Failed to delete account');
-    }
-  };
-
-  const handleExportData = async (format = 'csv') => {
-    try {
-      setError('');
-      setSuccess('');
-
-      const response = await axios.get(`/auth/export?format=${format}`, {
-        responseType: 'blob'
-      });
-
-      // Create download link
-      const url = window.URL.createObjectURL(new Blob([response.data]));
-      const link = document.createElement('a');
-      link.href = url;
-      
-      const filename = format === 'csv' ? 'transactions-export.csv' : 'transactions-export.json';
-      link.setAttribute('download', filename);
-      
-      document.body.appendChild(link);
-      link.click();
-      link.remove();
-      window.URL.revokeObjectURL(url);
-
-      setSuccess(`Data exported successfully as ${format.toUpperCase()}`);
-    } catch (error) {
-      console.error('Export error:', error);
-      setError('Failed to export data');
     }
   };
 
@@ -383,7 +354,6 @@
                 <div>
                   <Badge bg="success" className="me-2">Active</Badge>
                   {user?.isVerified && <Badge bg="primary">Verified</Badge>}
-                  }
                 </div>
               </div>
               <div className="mb-3">
@@ -397,43 +367,6 @@
             </Card.Body>
           </Card>
 
-<<<<<<< HEAD
-=======
-          <Card className="mb-4">
-            <Card.Header>
-              <h5 className="mb-0">Quick Actions</h5>
-            </Card.Header>
-            <Card.Body>
-              <div className="d-grid gap-2">
-                <Button 
-                  variant="outline-primary" 
-                  size="sm"
-                  onClick={() => handleExportData('csv')}
-                >
-                  <i className="bi bi-download me-2"></i>
-                  Export as CSV
-                </Button>
-                <Button 
-                  variant="outline-primary" 
-                  size="sm"
-                  onClick={() => handleExportData('json')}
-                >
-                  <i className="bi bi-file-earmark-code me-2"></i>
-                  Export as JSON
-                </Button>
-                <Button variant="outline-info" size="sm">
-                  <i className="bi bi-question-circle me-2"></i>
-                  Help & Support
-                </Button>
-                <Button variant="outline-secondary" size="sm">
-                  <i className="bi bi-shield-check me-2"></i>
-                  Privacy Settings
-                </Button>
-              </div>
-            </Card.Body>
-          </Card>
-
->>>>>>> 4ecac713
           <Card className="border-danger">
             <Card.Header className="bg-danger text-white">
               <h5 className="mb-0">Danger Zone</h5>
